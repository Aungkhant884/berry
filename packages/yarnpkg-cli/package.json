{
  "name": "@yarnpkg/cli",
  "version": "2.4.0",
  "license": "BSD-2-Clause",
  "main": "./sources/index.ts",
  "dependencies": {
    "@yarnpkg/core": "workspace:^2.4.0",
    "@yarnpkg/fslib": "workspace:^2.4.0",
    "@yarnpkg/libzip": "workspace:^2.2.1",
    "@yarnpkg/parsers": "workspace:^2.3.0",
    "@yarnpkg/plugin-compat": "workspace:^2.2.0",
    "@yarnpkg/plugin-dlx": "workspace:^2.1.4",
    "@yarnpkg/plugin-essentials": "workspace:^2.4.0",
    "@yarnpkg/plugin-file": "workspace:^2.2.0",
    "@yarnpkg/plugin-git": "workspace:^2.3.0",
    "@yarnpkg/plugin-github": "workspace:^2.1.2",
    "@yarnpkg/plugin-http": "workspace:^2.1.2",
    "@yarnpkg/plugin-init": "workspace:^2.2.2",
    "@yarnpkg/plugin-link": "workspace:^2.1.1",
    "@yarnpkg/plugin-node-modules": "workspace:^2.3.0",
    "@yarnpkg/plugin-npm": "workspace:^2.4.0",
    "@yarnpkg/plugin-npm-cli": "workspace:^2.3.0",
    "@yarnpkg/plugin-pack": "workspace:^2.2.3",
    "@yarnpkg/plugin-patch": "workspace:^2.1.2",
    "@yarnpkg/plugin-pnp": "workspace:^2.4.0",
    "@yarnpkg/shell": "workspace:^2.4.1",
    "chalk": "^3.0.0",
    "ci-info": "^2.0.0",
<<<<<<< HEAD
    "clipanion": "^3.0.0-rc.5",
=======
    "clipanion": "^3.0.0-rc.6",
    "fromentries": "^1.2.0",
>>>>>>> b2cef435
    "semver": "^7.1.2",
    "string.prototype.replaceall": "^1.0.4",
    "tslib": "^1.13.0",
    "typanion": "^3.3.0"
  },
  "devDependencies": {
    "@types/ci-info": "^2",
    "@types/semver": "^7.1.0",
    "@yarnpkg/builder": "workspace:^2.1.3",
    "@yarnpkg/monorepo": "workspace:0.0.0",
    "@yarnpkg/pnpify": "workspace:^2.4.0",
    "micromatch": "^4.0.2",
    "typescript": "4.1.0-beta"
  },
  "peerDependencies": {
    "@yarnpkg/core": "^2.4.0"
  },
  "scripts": {
    "postpack": "rm -rf lib",
    "prepack": "run build:compile \"$(pwd)\"",
    "build:cli+hook": "run build:pnp:hook && builder build bundle",
    "build:cli": "builder build bundle",
    "run:cli": "builder run",
    "update-local": "run build:cli --no-git-hash && rsync -a --delete bundles/ bin/"
  },
  "publishConfig": {
    "main": "./lib/index.js",
    "types": "./lib/index.d.ts",
    "bin": null
  },
  "files": [
    "/lib/**/*",
    "!/lib/pluginConfiguration.*",
    "!/lib/cli.*"
  ],
  "@yarnpkg/builder": {
    "bundles": {
      "standard": [
        "@yarnpkg/plugin-essentials",
        "@yarnpkg/plugin-compat",
        "@yarnpkg/plugin-dlx",
        "@yarnpkg/plugin-file",
        "@yarnpkg/plugin-git",
        "@yarnpkg/plugin-github",
        "@yarnpkg/plugin-http",
        "@yarnpkg/plugin-init",
        "@yarnpkg/plugin-link",
        "@yarnpkg/plugin-node-modules",
        "@yarnpkg/plugin-npm",
        "@yarnpkg/plugin-npm-cli",
        "@yarnpkg/plugin-pack",
        "@yarnpkg/plugin-patch",
        "@yarnpkg/plugin-pnp"
      ]
    }
  },
  "repository": {
    "type": "git",
    "url": "ssh://git@github.com/yarnpkg/berry.git",
    "directory": "packages/yarnpkg-cli"
  },
  "engines": {
    "node": ">=10.19.0"
  }
}<|MERGE_RESOLUTION|>--- conflicted
+++ resolved
@@ -26,12 +26,7 @@
     "@yarnpkg/shell": "workspace:^2.4.1",
     "chalk": "^3.0.0",
     "ci-info": "^2.0.0",
-<<<<<<< HEAD
-    "clipanion": "^3.0.0-rc.5",
-=======
     "clipanion": "^3.0.0-rc.6",
-    "fromentries": "^1.2.0",
->>>>>>> b2cef435
     "semver": "^7.1.2",
     "string.prototype.replaceall": "^1.0.4",
     "tslib": "^1.13.0",
