import {BaseCommand, WorkspaceRequiredError}                                                                                     from '@yarnpkg/cli';
import {Configuration, Cache, MessageName, Project, ReportError, StreamReport, formatUtils, InstallMode, execUtils, structUtils} from '@yarnpkg/core';
import {xfs, ppath, Filename}                                                                                                    from '@yarnpkg/fslib';
import {parseSyml, stringifySyml}                                                                                                from '@yarnpkg/parsers';
import CI                                                                                                                        from 'ci-info';
import {Command, Option, Usage, UsageError}                                                                                      from 'clipanion';
import * as t                                                                                                                    from 'typanion';

// eslint-disable-next-line arca/no-default-export
export default class YarnCommand extends BaseCommand {
  static paths = [
    [`install`],
    Command.Default,
  ];

  static usage: Usage = Command.Usage({
    description: `install the project dependencies`,
    details: `
      This command sets up your project if needed. The installation is split into four different steps that each have their own characteristics:

      - **Resolution:** First the package manager will resolve your dependencies. The exact way a dependency version is privileged over another isn't standardized outside of the regular semver guarantees. If a package doesn't resolve to what you would expect, check that all dependencies are correctly declared (also check our website for more information: ).

      - **Fetch:** Then we download all the dependencies if needed, and make sure that they're all stored within our cache (check the value of \`cacheFolder\` in \`yarn config\` to see where the cache files are stored).

      - **Link:** Then we send the dependency tree information to internal plugins tasked with writing them on the disk in some form (for example by generating the .pnp.cjs file you might know).

      - **Build:** Once the dependency tree has been written on the disk, the package manager will now be free to run the build scripts for all packages that might need it, in a topological order compatible with the way they depend on one another. See https://yarnpkg.com/advanced/lifecycle-scripts for detail.

      Note that running this command is not part of the recommended workflow. Yarn supports zero-installs, which means that as long as you store your cache and your .pnp.cjs file inside your repository, everything will work without requiring any install right after cloning your repository or switching branches.

      If the \`--immutable\` option is set (defaults to true on CI), Yarn will abort with an error exit code if the lockfile was to be modified (other paths can be added using the \`immutablePatterns\` configuration setting). For backward compatibility we offer an alias under the name of \`--frozen-lockfile\`, but it will be removed in a later release.

      If the \`--immutable-cache\` option is set, Yarn will abort with an error exit code if the cache folder was to be modified (either because files would be added, or because they'd be removed).

      If the \`--refresh-lockfile\` option is set, Yarn will keep the same resolution for the packages currently in the lockfile but will refresh their metadata. If used together with \`--immutable\`, it can validate that the lockfile information are consistent. This flag is enabled by default when Yarn detects it runs within a pull request context.

      If the \`--check-cache\` option is set, Yarn will always refetch the packages and will ensure that their checksum matches what's 1/ described in the lockfile 2/ inside the existing cache files (if present). This is recommended as part of your CI workflow if you're both following the Zero-Installs model and accepting PRs from third-parties, as they'd otherwise have the ability to alter the checked-in packages before submitting them.

      If the \`--inline-builds\` option is set, Yarn will verbosely print the output of the build steps of your dependencies (instead of writing them into individual files). This is likely useful mostly for debug purposes only when using Docker-like environments.

      If the \`--mode=<mode>\` option is set, Yarn will change which artifacts are generated. The modes currently supported are:

      - \`skip-build\` will not run the build scripts at all. Note that this is different from setting \`enableScripts\` to false because the latter will disable build scripts, and thus affect the content of the artifacts generated on disk, whereas the former will just disable the build step - but not the scripts themselves, which just won't run.

      - \`update-lockfile\` will skip the link step altogether, and only fetch packages that are missing from the lockfile (or that have no associated checksums). This mode is typically used by tools like Renovate or Dependabot to keep a lockfile up-to-date without incurring the full install cost.
    `,
    examples: [[
      `Install the project`,
      `$0 install`,
    ], [
      `Validate a project when using Zero-Installs`,
      `$0 install --immutable --immutable-cache`,
    ], [
      `Validate a project when using Zero-Installs (slightly safer if you accept external PRs)`,
      `$0 install --immutable --immutable-cache --check-cache`,
    ]],
  });

  json = Option.Boolean(`--json`, false, {
    description: `Format the output as an NDJSON stream`,
  });

  immutable = Option.Boolean(`--immutable`, {
    description: `Abort with an error exit code if the lockfile was to be modified`,
  });

  immutableCache = Option.Boolean(`--immutable-cache`, {
    description: `Abort with an error exit code if the cache folder was to be modified`,
  });

  refreshLockfile = Option.Boolean(`--refresh-lockfile`, {
    description: `Refresh the package metadata stored in the lockfile`,
  });

  checkCache = Option.Boolean(`--check-cache`, {
    description: `Always refetch the packages and ensure that their checksums are consistent`,
  });

  checkResolutions = Option.Boolean(`--check-resolutions`, {
    description: `Validates that the package resolutions are coherent`,
  });

  inlineBuilds = Option.Boolean(`--inline-builds`, {
    description: `Verbosely print the output of the build steps of dependencies`,
  });

  mode = Option.String(`--mode`, {
    description: `Change what artifacts installs generate`,
    validator: t.isEnum(InstallMode),
  });

  // Legacy flags; will emit errors or warnings when used
  cacheFolder = Option.String(`--cache-folder`, {hidden: true});
  frozenLockfile = Option.Boolean(`--frozen-lockfile`, {hidden: true});
  ignoreEngines = Option.Boolean(`--ignore-engines`, {hidden: true});
  nonInteractive = Option.Boolean(`--non-interactive`, {hidden: true});
  preferOffline = Option.Boolean(`--prefer-offline`, {hidden: true});
  production = Option.Boolean(`--production`, {hidden: true});
  registry = Option.String(`--registry`, {hidden: true});
  silent = Option.Boolean(`--silent`, {hidden: true});
  networkTimeout = Option.String(`--network-timeout`, {hidden: true});

  async execute() {
    const configuration = await Configuration.find(this.context.cwd, this.context.plugins);

    if (typeof this.inlineBuilds !== `undefined`)
      configuration.useWithSource(`<cli>`, {enableInlineBuilds: this.inlineBuilds}, configuration.startingCwd, {overwrite: true});

    // These variables are used in Google Cloud Platform environment
    // in process of deploying Google Cloud Functions and
    // Google App Engine
    const isGCP = !!process.env.FUNCTION_TARGET || !!process.env.GOOGLE_RUNTIME;

    const reportDeprecation = async (message: string, {error}: {error: boolean}) => {
      const deprecationReport = await StreamReport.start({
        configuration,
        stdout: this.context.stdout,
        includeFooter: false,
      }, async report => {
        if (error) {
          report.reportError(MessageName.DEPRECATED_CLI_SETTINGS, message);
        } else {
          report.reportWarning(MessageName.DEPRECATED_CLI_SETTINGS, message);
        }
      });

      if (deprecationReport.hasErrors()) {
        return deprecationReport.exitCode();
      } else {
        return null;
      }
    };

    // The ignoreEngines flag isn't implemented at the moment. I'm still
    // considering how it should work in the context of plugins - would it
    // make sense to allow them (or direct dependencies) to define new
    // "engine check"? Since it has implications regarding the architecture,
    // I prefer to postpone the decision to later. Also it wouldn't be a flag,
    // it would definitely be a configuration setting.
    if (typeof this.ignoreEngines !== `undefined`) {
      const exitCode = await reportDeprecation(`The --ignore-engines option is deprecated; engine checking isn't a core feature anymore`, {
        error: !CI.VERCEL,
      });

      if (exitCode !== null) {
        return exitCode;
      }
    }

    // The registry flag isn't supported anymore because it makes little sense
    // to use a registry for a single install. You instead want to configure it
    // for all installs inside a project, so through the .yarnrc.yml file. Note
    // that if absolutely necessary, the old behavior can be emulated by adding
    // the YARN_NPM_REGISTRY_SERVER variable to the environment.
    if (typeof this.registry !== `undefined`) {
      const exitCode = await reportDeprecation(`The --registry option is deprecated; prefer setting npmRegistryServer in your .yarnrc.yml file`, {
        error: false,
      });

      if (exitCode !== null) {
        return exitCode;
      }
    }

    // The preferOffline flag doesn't make much sense with our architecture.
    // It would require the fetchers to also act as resolvers, which is
    // doable but quirky. Since a similar behavior is available via the
    // --cached flag in yarn add, I prefer to move it outside of the core and
    // let someone implement this "resolver-that-reads-the-cache" logic.
    if (typeof this.preferOffline !== `undefined`) {
      const exitCode = await reportDeprecation(`The --prefer-offline flag is deprecated; use the --cached flag with 'yarn add' instead`, {
        error: !CI.VERCEL,
      });

      if (exitCode !== null) {
        return exitCode;
      }
    }

    // Since the production flag would yield a different lockfile than the
    // regular installs, it's not part of the regular `install` command anymore.
    // Instead, we expect users to use it with `yarn workspaces focus` (which can
    // be used even outside of monorepos).
    if (typeof this.production !== `undefined`) {
      const exitCode = await reportDeprecation(`The --production option is deprecated on 'install'; use 'yarn workspaces focus' instead`, {
        error: true,
      });

      if (exitCode !== null) {
        return exitCode;
      }
    }

    // Yarn 2 isn't interactive during installs anyway, so there's no real point
    // to this flag at the moment.
    if (typeof this.nonInteractive !== `undefined`) {
      const exitCode = await reportDeprecation(`The --non-interactive option is deprecated`, {
        error: !isGCP,
      });

      if (exitCode !== null) {
        return exitCode;
      }
    }

    // We want to prevent people from using --frozen-lockfile
    // Note: it's been deprecated because we're now locking more than just the
    // lockfile - for example the PnP artifacts will also be locked.
    if (typeof this.frozenLockfile !== `undefined`) {
      await reportDeprecation(`The --frozen-lockfile option is deprecated; use --immutable and/or --immutable-cache instead`, {
        error: false,
      });

      this.immutable = this.frozenLockfile;
    }

    // We also want to prevent them from using --cache-folder
    // Note: it's been deprecated because the cache folder should be set from
    // the settings. Otherwise there would be a very high chance that multiple
    // Yarn commands would use different caches, causing unexpected behaviors.
    if (typeof this.cacheFolder !== `undefined`) {
      const exitCode = await reportDeprecation(`The cache-folder option has been deprecated; use rc settings instead`, {
        error: !CI.NETLIFY,
      });

      if (exitCode !== null) {
        return exitCode;
      }
    }

    const updateMode = this.mode === InstallMode.UpdateLockfile;
    if (updateMode && (this.immutable || this.immutableCache))
      throw new UsageError(`${formatUtils.pretty(configuration, `--immutable`, formatUtils.Type.CODE)} and ${formatUtils.pretty(configuration, `--immutable-cache`, formatUtils.Type.CODE)} cannot be used with ${formatUtils.pretty(configuration, `--mode=update-lockfile`, formatUtils.Type.CODE)}`);

    const immutable = (this.immutable ?? configuration.get(`enableImmutableInstalls`)) && !updateMode;
    const immutableCache = this.immutableCache && !updateMode;

    if (configuration.projectCwd !== null) {
      const fixReport = await StreamReport.start({
        configuration,
        json: this.json,
        stdout: this.context.stdout,
        includeFooter: false,
      }, async report => {
        if (await autofixMergeConflicts(configuration, immutable)) {
          report.reportInfo(MessageName.AUTOMERGE_SUCCESS, `Automatically fixed merge conflicts 👍`);
          report.reportSeparator();
        }
      });

      if (fixReport.hasErrors()) {
        return fixReport.exitCode();
      }
    }

    if (configuration.projectCwd !== null && typeof configuration.sources.get(`nodeLinker`) === `undefined`) {
      const projectCwd = configuration.projectCwd;

      let content;
      try {
        content = await xfs.readFilePromise(ppath.join(projectCwd, Filename.lockfile), `utf8`);
      } catch {}

      // If migrating from a v1 install, we automatically enable the node-modules linker,
      // since that's likely what the author intended to do.
      if (content?.includes(`yarn lockfile v1`)) {
        const nmReport = await StreamReport.start({
          configuration,
          json: this.json,
          stdout: this.context.stdout,
          includeFooter: false,
        }, async report => {
          report.reportInfo(MessageName.AUTO_NM_SUCCESS, `Migrating from Yarn 1; automatically enabling the compatibility node-modules linker 👍`);
          report.reportSeparator();

          configuration.use(`<compat>`, {nodeLinker: `node-modules`}, projectCwd, {overwrite: true});

          await Configuration.updateConfiguration(projectCwd, {
            nodeLinker: `node-modules`,
          });
        });

        if (nmReport.hasErrors()) {
          return nmReport.exitCode();
        }
      }
    }

    if (configuration.projectCwd !== null) {
      const telemetryReport = await StreamReport.start({
        configuration,
        json: this.json,
        stdout: this.context.stdout,
        includeFooter: false,
      }, async report => {
        if (Configuration.telemetry?.isNew) {
          report.reportInfo(MessageName.TELEMETRY_NOTICE, `Yarn will periodically gather anonymous telemetry: https://yarnpkg.com/advanced/telemetry`);
          report.reportInfo(MessageName.TELEMETRY_NOTICE, `Run ${formatUtils.pretty(configuration, `yarn config set --home enableTelemetry 0`, formatUtils.Type.CODE)} to disable`);
          report.reportSeparator();
        }
      });

      if (telemetryReport.hasErrors()) {
        return telemetryReport.exitCode();
      }
    }

    const {project, workspace} = await Project.find(configuration, this.context.cwd);
    const cache = await Cache.find(configuration, {immutable: immutableCache, check: this.checkCache});

    if (!workspace)
      throw new WorkspaceRequiredError(project.cwd, this.context.cwd);

    await project.restoreInstallState({
      restoreResolutions: false,
    });

    const enableHardenedMode = configuration.get(`enableHardenedMode`);

    if (this.refreshLockfile ?? enableHardenedMode)
      project.lockfileNeedsRefresh = true;

    const checkResolutions = this.checkResolutions ?? enableHardenedMode;

    // Important: Because other commands also need to run installs, if you
    // get in a situation where you need to change this file in order to
    // customize the install it's very likely you're doing something wrong.
    // This file should stay super super simple, and the configuration and
    // install logic should be implemented elsewhere (probably in either of
    // the Configuration and Install classes). Feel free to open an issue
    // in order to ask for design feedback before writing features.

    const report = await StreamReport.start({
      configuration,
      json: this.json,
      stdout: this.context.stdout,
      includeLogs: true,
    }, async (report: StreamReport) => {
      await project.install({cache, report, immutable, checkResolutions, mode: this.mode});
    });

    return report.exitCode();
  }
}

const MERGE_CONFLICT_START = `<<<<<<<`;

function parseVariant(source: string, variant: string) {
  try {
    // Merge conflicts can sometimes create duplicate fields.
    // In such cases, we keep the last one.
    return parseSyml(source, {overwriteDuplicateEntries: true});
  } catch (error) {
    throw new ReportError(MessageName.AUTOMERGE_FAILED_TO_PARSE, `The ${variant} variant of the lockfile failed to parse: ${error.message}`);
  }
}

async function autofixMergeConflicts(configuration: Configuration, immutable: boolean) {
  if (!configuration.projectCwd)
    return false;

  const lockfilePath = ppath.join(configuration.projectCwd, configuration.get(`lockfileFilename`));
  if (!await xfs.existsPromise(lockfilePath))
    return false;

  const file = await xfs.readFilePromise(lockfilePath, `utf8`);
  if (!file.includes(MERGE_CONFLICT_START))
    return false;

  if (immutable)
    throw new ReportError(MessageName.AUTOMERGE_IMMUTABLE, `Cannot autofix a lockfile when running an immutable install`);

  let commits = await execUtils.execvp(`git`, [`rev-parse`, `MERGE_HEAD`, `HEAD`], {
    cwd: configuration.projectCwd,
  });

<<<<<<< HEAD
  const parsedLeft = parseVariant(left, `current`);
  const parsedRight = parseVariant(right, `incoming`);
=======
  if (commits.code !== 0) {
    commits = await execUtils.execvp(`git`, [`rev-parse`, `REBASE_HEAD`, `HEAD`], {
      cwd: configuration.projectCwd,
    });
  }

  if (commits.code !== 0) {
    commits = await execUtils.execvp(`git`, [`rev-parse`, `CHERRY_PICK_HEAD`, `HEAD`], {
      cwd: configuration.projectCwd,
    });
  }
>>>>>>> 3246d10c

  if (commits.code !== 0)
    throw new ReportError(MessageName.AUTOMERGE_GIT_ERROR, `Git returned an error when trying to find the commits pertaining to the conflict`);

  let variants = await Promise.all(commits.stdout.trim().split(/\n/).map(async hash => {
    const content = await execUtils.execvp(`git`, [`show`, `${hash}:./${Filename.lockfile}`], {
      cwd: configuration.projectCwd!,
    });

    if (content.code !== 0)
      throw new ReportError(MessageName.AUTOMERGE_GIT_ERROR, `Git returned an error when trying to access the lockfile content in ${hash}`);

    try {
      return parseSyml(content.stdout);
    } catch {
      throw new ReportError(MessageName.AUTOMERGE_FAILED_TO_PARSE, `A variant of the conflicting lockfile failed to parse`);
    }
  }));

  // Old-style lockfiles should be filtered out (for example when switching
  // from a Yarn 2 branch to a Yarn 1 branch).
  variants = variants.filter(variant => {
    return !!variant.__metadata;
  });

  for (const variant of variants) {
    // Pre-lockfile v7, the entries weren't normalized (ie we had "foo@x.y.z"
    // in the lockfile rather than "foo@npm:x.y.z")
    if (variant.__metadata.version < 7) {
      for (const key of Object.keys(variant)) {
        if (key === `__metadata`)
          continue;

        const descriptor = structUtils.parseDescriptor(key, true);
        const normalizedDescriptor = configuration.normalizeDependency(descriptor);
        const newKey = structUtils.stringifyDescriptor(normalizedDescriptor);

        if (newKey !== key) {
          variant[newKey] = variant[key];
          delete variant[key];
        }
      }
    }
  }

  const merged = Object.assign({}, ...variants);

  // We must keep the lockfile version as small as necessary to force Yarn to
  // refresh the merged-in lockfile metadata that may be missing.
  merged.__metadata.version = Math.min(0, ...variants.map(variant => {
    return variant.__metadata.version ?? Infinity;
  }));

  merged.__metadata.cacheKey = Math.min(0, ...variants.map(variant => {
    return variant.__metadata.cacheKey ?? 0;
  }));

  // parse as valid YAML except that the objects become strings. We can use
  // that to detect them. Damn, it's really ugly though.
  for (const [key, value] of Object.entries(merged))
    if (typeof value === `string`)
      delete merged[key];

  await xfs.changeFilePromise(lockfilePath, stringifySyml(merged), {
    automaticNewlines: true,
  });

  return true;
}<|MERGE_RESOLUTION|>--- conflicted
+++ resolved
@@ -345,16 +345,6 @@
 
 const MERGE_CONFLICT_START = `<<<<<<<`;
 
-function parseVariant(source: string, variant: string) {
-  try {
-    // Merge conflicts can sometimes create duplicate fields.
-    // In such cases, we keep the last one.
-    return parseSyml(source, {overwriteDuplicateEntries: true});
-  } catch (error) {
-    throw new ReportError(MessageName.AUTOMERGE_FAILED_TO_PARSE, `The ${variant} variant of the lockfile failed to parse: ${error.message}`);
-  }
-}
-
 async function autofixMergeConflicts(configuration: Configuration, immutable: boolean) {
   if (!configuration.projectCwd)
     return false;
@@ -374,10 +364,6 @@
     cwd: configuration.projectCwd,
   });
 
-<<<<<<< HEAD
-  const parsedLeft = parseVariant(left, `current`);
-  const parsedRight = parseVariant(right, `incoming`);
-=======
   if (commits.code !== 0) {
     commits = await execUtils.execvp(`git`, [`rev-parse`, `REBASE_HEAD`, `HEAD`], {
       cwd: configuration.projectCwd,
@@ -389,7 +375,6 @@
       cwd: configuration.projectCwd,
     });
   }
->>>>>>> 3246d10c
 
   if (commits.code !== 0)
     throw new ReportError(MessageName.AUTOMERGE_GIT_ERROR, `Git returned an error when trying to find the commits pertaining to the conflict`);
@@ -403,9 +388,11 @@
       throw new ReportError(MessageName.AUTOMERGE_GIT_ERROR, `Git returned an error when trying to access the lockfile content in ${hash}`);
 
     try {
-      return parseSyml(content.stdout);
-    } catch {
-      throw new ReportError(MessageName.AUTOMERGE_FAILED_TO_PARSE, `A variant of the conflicting lockfile failed to parse`);
+      // Merge conflicts can sometimes create duplicate fields.
+      // In such cases, we keep the last one.
+      return parseSyml(content.stdout, {overwriteDuplicateEntries: true});
+    } catch (error) {
+      throw new ReportError(MessageName.AUTOMERGE_FAILED_TO_PARSE, `A variant of the conflicting lockfile failed to parse: ${error.message}`);
     }
   }));
 
