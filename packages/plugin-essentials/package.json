--- conflicted
+++ resolved
@@ -4,11 +4,7 @@
   "license": "BSD-2-Clause",
   "main": "./sources/index.ts",
   "dependencies": {
-<<<<<<< HEAD
-    "@yarnpkg/fslib": "workspace:^2.5.1-rc.1",
-=======
     "@yarnpkg/fslib": "workspace:^2.5.1",
->>>>>>> 7e42ddb3
     "@yarnpkg/json-proxy": "workspace:^2.1.1",
     "@yarnpkg/parsers": "workspace:^2.4.0",
     "ci-info": "^2.0.0",
@@ -21,13 +17,8 @@
     "typanion": "^3.3.0"
   },
   "peerDependencies": {
-<<<<<<< HEAD
-    "@yarnpkg/cli": "^3.0.1-rc.2",
+    "@yarnpkg/cli": "^3.0.1",
     "@yarnpkg/core": "^3.1.0-rc.1"
-=======
-    "@yarnpkg/cli": "^3.0.1",
-    "@yarnpkg/core": "^3.0.0"
->>>>>>> 7e42ddb3
   },
   "devDependencies": {
     "@types/ci-info": "^2",
